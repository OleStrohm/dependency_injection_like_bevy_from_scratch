--- conflicted
+++ resolved
@@ -29,35 +29,7 @@
     // ...
 }
 ```
-<<<<<<< HEAD
 And so on. As I hinted at in chapter 1, there's a syntax cost to this, but it's alleviated by implementing up to 16-tuples, so just implement for bigger tuples.
 Maybe investigate the macros section in chapter one for a convenient way to do this!
-=======
-And so on. As I hinted at in chapter 1, there's a syntax cost to this, but it's alleviated by implementing up to 16-tuples, so it's macro time:
-```rust,ignore,noplayground
-macro_rules! impl_system_param {
-    (
-        $($params:ident),*
-    ) => {
-        #[allow(unused, clippy::unused_unit)]
-        impl<$($params: SystemParam),*> SystemParam for ($($params,)*) {
-            type Item<'new> = ($($params::Item<'new>,)*);
-
-            fn retrieve<'r>(resources: &'r HashMap<TypeId, Box<dyn Any>>) -> Self::Item<'r> {
-                (
-                    $($params::retrieve(resources),)*
-                )
-            }
-        }
-    }
-}
-
-impl_system_param!();
-impl_system_param!(T1);
-impl_system_param!(T1, T2);
-impl_system_param!(T1, T2, T3);
-// and so on
-```
->>>>>>> d798af70
 
 And that's it, actually. We can nest parameters indefinitely to pass infinite parameters. Next time we'll go back to that aliasing issue and figure out how to get disjoint mutable access to resources.